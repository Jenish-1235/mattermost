--- conflicted
+++ resolved
@@ -142,13 +142,8 @@
 
 		var webhooks []*model.IncomingWebhook
 
-<<<<<<< HEAD
 		if _, err := s.GetReplica().Select(&webhooks, "SELECT * FROM IncomingWebhooks WHERE TeamId = :TeamId AND DeleteAt = 0", map[string]interface{}{"TeamId": teamId}); err != nil {
-			result.Err = model.NewAppError("SqlWebhookStore.GetIncomingByUser", "We couldn't get the webhook", "teamId="+teamId+", err="+err.Error())
-=======
-		if _, err := s.GetReplica().Select(&webhooks, "SELECT * FROM IncomingWebhooks WHERE UserId = :UserId AND DeleteAt = 0", map[string]interface{}{"UserId": userId}); err != nil {
-			result.Err = model.NewLocAppError("SqlWebhookStore.GetIncomingByUser", "store.sql_webhooks.get_incoming_by_user.app_error", nil, "userId="+userId+", err="+err.Error())
->>>>>>> f28486c4
+			result.Err = model.NewLocAppError("SqlWebhookStore.GetIncomingByUser", "store.sql_webhooks.get_incoming_by_user.app_error", nil, "teamId="+teamId+", err="+err.Error())
 		}
 
 		result.Data = webhooks
@@ -236,30 +231,6 @@
 	return storeChannel
 }
 
-<<<<<<< HEAD
-=======
-func (s SqlWebhookStore) GetOutgoingByCreator(userId string) StoreChannel {
-	storeChannel := make(StoreChannel)
-
-	go func() {
-		result := StoreResult{}
-
-		var webhooks []*model.OutgoingWebhook
-
-		if _, err := s.GetReplica().Select(&webhooks, "SELECT * FROM OutgoingWebhooks WHERE CreatorId = :UserId AND DeleteAt = 0", map[string]interface{}{"UserId": userId}); err != nil {
-			result.Err = model.NewLocAppError("SqlWebhookStore.GetOutgoingByCreator", "store.sql_webhooks.get_outgoing_by_creator.app_error", nil, "userId="+userId+", err="+err.Error())
-		}
-
-		result.Data = webhooks
-
-		storeChannel <- result
-		close(storeChannel)
-	}()
-
-	return storeChannel
-}
-
->>>>>>> f28486c4
 func (s SqlWebhookStore) GetOutgoingByChannel(channelId string) StoreChannel {
 	storeChannel := make(StoreChannel)
 
