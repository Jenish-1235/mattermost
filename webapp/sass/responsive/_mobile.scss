@charset 'UTF-8';

@media screen and (max-width: 768px) {
    .webrtc__notification--rhs {
        left: auto;
        right: 0;
        top: 47px;
        width: 205px;
    }

    .filtered-user-list {
        .filter-button {
            .btn {
                width: 100%;
            }
        }
    }

    #header-popover {
        @include box-shadow(none);
        background: alpha-color($black, .8);
        border: none;
        height: 100%;
        max-width: 100%;
        position: fixed;
        top: 47px;
        width: 100%;

        .arrow {
            display: none;
        }

        .popover-content {
            color: $white;
            font-size: 15px;
            padding: 15px 20px 100px;
        }

        .close {
            font-family: 'Open Sans', sans-serif;
            display: block;
            position: fixed;
            bottom: 25px;
            height: 30px;
            width: 30px;
            margin-left: -15px;
            left: 50%;
            font-size: 23px;
            line-height: 27px;
            border-radius: 50%;
            border: 1px solid $white;
            text-align: center;
            opacity: 1;
            text-shadow: none;
            color: white;
            font-weight: 200;
        }
    }

    .app__body {
        .edit-modal-body {

            .custom-textarea {
                max-height: 30vh;
            }
        }
    }

    .video-div {
        &.embed-responsive-item {
            height: 0;
            padding-bottom: 75%;

            iframe {
                height: 100%;
                left: 0;
                position: absolute;
                top: 0;
                width: 100%;
            }
        }
    }

    .tutorial-steps__container {
        .tutorial__content {
            .tutorial__steps {
                margin-top: 15%;
                margin-bottom: 15%;
                max-height: 70%;
                padding-bottom: 0;
            }
        }
    }

    .prompt {
        .prompt__heading {
            display: block;

            > div {
                &:first-child {
                    display: block;
                    margin: 0 0 1em;
                }
            }
        }
    }

    .scrollbar--view {
        margin-right: 0 !important;
    }

    .post-code__language {
        @include opacity(.6);
        @include transition(none);
        display: block;
    }

    .backstage-filters {
        display: block;

        .backstage-filter__search {
            margin: 10px 0;
            width: 100%;
        }
    }

    .compliance-panel,
    .audit-panel {
        .row {
            > .form-group {
                padding-left: 15px;
            }
        }
    }

    .member-select__container {
        margin-bottom: 10px;
        margin-top: 10px;
        overflow: hidden;
        position: relative;
        right: 10px;
        top: 0;
        width: 100%;
    }

    .user-popover {
        pointer-events: none;
    }

    .signup-team__container {
        font-size: 1em;
    }

    .sidebar--left .team__header .user__picture,
    .sidebar--menu .team__header .user__picture {
        display: none;
    }

    .date-separator.hovered--before:after,
    .date-separator.hovered--after:before,
    .new-separator.hovered--after:before,
    .new-separator.hovered--before:after {
        background: none !important;
    }

    .channel-intro {
        margin: 0 0 35px;
    }

    .post {
        .post__dropdown {
            display: inline-block;
            height: 28px;
            line-height: 21px;
            text-align: center;
            text-decoration: none;
            width: 28px;

            &:after {
                content: '...';
                font-size: 20px;
                top: -3px;
            }
        }

        &.post--compact {
            .status-wrapper {
                &:after {
                    bottom: 3px;

                    .sidebar--right & {
                        bottom: 0;
                    }
                }
            }
        }

        &.same--root {
            &.same--user {
                .flag-icon__container {
                    left: auto;
                    position: relative;
                    top: 1px;
                }
            }
        }

        .post__content {
            padding: 0 10px 0 0;
        }

        .post__header {
            margin-bottom: 0;

            .col__reply {
                top: -3px;
                width: 65px;
                z-index: auto;
            }

            .col__name {
                pointer-events: none;

                .user-popover {
                    max-width: 130px;
                }
            }
        }

        .comment-icon__container {
            display: none;
            visibility: visible;

            .sidebar--right & {
                display: inline-block;
            }

            &.icon--show {
                display: inline-block;
            }
        }

        .post-list__content & {
            &:hover {
                background: transparent;
            }

            .comment-icon__container {
                visibility: visible;
            }
        }

        .dropdown,
        .post__reply {
            visibility: visible;
        }

        .post__body {
            width: 100%;
        }

        .post__reply {
            float: right;
            margin-right: 20px;

            svg {
                top: 1px;
            }
        }

        &.post--comment {
            .post__body {
                margin-top: 5px;
                padding: 2px 0 0 7px;
            }
        }

        &.other--root {
            &.post--comment {
                .post__header {
                    .col__reply {
                        top: -3px;
                    }
                }
            }

            .post__reply {
                &.post__reply--hide {
                    visibility: hidden;
                }
            }
        }

        &.current--user {
            .post__link {
                margin: 0 0 8px;
            }
        }

        .star-icon__container {
            left: auto;
            position: relative;
            top: auto;

            &:not(.visible) {
                display: none;
            }
        }

        &.same--root {
            .star-icon__container {
                left: auto;
                position: relative;
                top: auto;
            }

            &.same--user {
                .post__header {
                    height: auto;
                    margin-top: 5px;

                    .col__name {
                        display: inline-block;
                    }
                }
            }
        }

        .post__img {
            width: 40px;

            img {
                height: 32px;
                width: 32px;
            }
        }
    }

    .post-image__column {
        height: 95px;
        width: 200px;
    }

    .textarea-wrapper {
        .textbox-preview-link,
        .textbox-help-link {
            display: none;
        }
    }

    .form-control {
        &.min-height {
            min-height: 100px;
        }
    }

    .img-div {
        max-width: 100%;
    }

    .tip-div {
        left: 15px;
        right: auto;
    }

    .tip-overlay {
        &.tip-overlay--chat {
            margin-left: 10px;

            .arrow {
                left: 32px;
            }
        }
    }

    .file-details__container {
        display: block;

        .file-details__preview {
            border-bottom: 1px solid #dddddd;
            border-right: none;
            display: block;
            height: 150px;
            width: 100%;

            img {
                height: 64px;
                width: 64px;
            }
        }

        .file-details {
            height: auto;
            width: 100%;
        }
    }

    .search-help-popover {
        left: 55px;
        max-width: calc(100% - 10px);
    }

    .modal-direct-channels,
    .more-channel__modal {
        .member-count {
            display: block;
            float: none;
            margin-top: 10px;
        }
    }

    .file-overlay {
        font-size: em(18px);

        &.center-file-overlay {
            .overlay__indent {
                margin-left: 0;
            }
        }

        .overlay__circle {
            height: 300px;
            margin: -150px 0 0 -150px;
            width: 300px;
        }

        .overlay__files {
            margin: 60px auto 15px;
            width: 150px;
        }
    }

    .date-separator,
    .new-separator {
        &.hovered--after {
            &:before {
                background: none;
            }
        }

        &.hovered--before {
            &:after {
                background: none;
            }
        }
    }

    .post-list__timestamp {
        display: block;
    }

    .signup-team__container {
        font-size: .9em;
        margin-bottom: 30px;
        padding: 60px 10px 0;

        .signup-team__name {
            font-size: 2em;
        }

        .btn.btn-full {
            padding-left: 10px;
        }

        .btn {
            .icon,
            .fa {
                margin-right: 6px;
            }
        }
    }

    .app__body {
        .row--invite {
            .col-sm-6 {
                &:first-child {
                    padding-right: 15px;
                }
            }
        }

        .modal {
            .nav-pills {
                > li {
                    &.active {
                        a {
                            background: transparent;

                            &:before {
                                display: none;
                            }
                        }
                    }
                }
            }

            .info__label {
                padding-bottom: 5px;
                text-align: left;
            }

            .modal-image {
                .modal-button-bar {
                    line-height: 30px;
                    padding: 5px;
                }

                .modal-image__wrapper {
                    > div {
                        font-size: 12px;
                        min-width: 250px;
                    }

                    .modal-close {
                        @include opacity(1);
                    }
                }

                .modal-button-bar {
                    @include opacity(1);
                    padding-right: 10px;
                }
            }

            .modal-header {
                .modal-action {
                    margin-top: 10px;
                }

                .close {
                    font-size: 27px;
                    font-weight: normal;
                    margin-top: -2px;
                }

                .modal-title {
                    float: none;
                    max-width: 90%;
                }

                .btn {
                    &.btn-primary {
                        display: block;
                        float: none;
                        margin: 10px 0 6px;
                        width: 100%;
                    }
                }
            }

            .settings-modal {
                .modal-body {
                    min-height: 100%;
                }

                &.display--content {
                    .modal-header {
                        display: none;
                    }

                    .settings-table {
                        display: block;

                        .settings-content {
                            .appearance-section {
                                .theme-elements {
                                    .element {
                                        margin-right: 10px;

                                        &:nth-child(2n) {
                                            margin-right: 10px;
                                        }
                                    }
                                }
                            }

                            &.minimize-settings {
                                display: block;
                            }

                            .section-min:hover {
                                background: none;
                            }

                            .no-padding--left {
                                padding-left: 15px;
                            }
                        }

                        .settings-links {
                            display: none;
                        }

                        .modal-header {
                            display: block;
                            position: absolute;
                            top: 0;
                            width: 100%;
                            z-index: 5;

                            .modal-title {
                                text-align: center;
                                width: 100%;
                            }
                        }

                        .user-settings {
                            .tab-header {
                                display: none;
                            }

                            .divider-dark.first {
                                display: none;
                            }
                        }
                    }
                }

                .settings-table {
                    padding: 0;

                    .nav {
                        position: relative;
                        top: auto;
                        width: 100%;

                        &.position--top {
                            top: auto;
                        }
                    }

                    .settings-content {
                        .section-edit {
                            padding-right: 0;
                            position: absolute;
                            right: 15px;
                            top: 14px;

                            .fa {
                                display: inline-block;
                            }
                        }

                        &.minimize-settings {
                            display: none;
                            padding: 0;

                            .user-settings {
                                padding: 70px 20px 30px;
                            }
                        }

                        .section-min:hover {
                            background: none !important;
                        }
                    }

                    .nav {
                        > li {
                            > a {
                                border-bottom: 1px solid transparent;
                                font-size: 1.1em;
                                line-height: 2.7;

                                .icon {
                                    margin: 0 7px;
                                }
                            }
                        }
                    }
                }
            }
        }
    }

    .file-preview__container {
        margin: 5px 0 0;
    }

    .file-preview {
        margin-top: 0;
    }

    .file-preview__remove {
        @include alpha-property(background, $black, .5);
        height: 28px;
        left: auto;
        right: 0;
        text-align: center;
        top: 0;
        width: 28px;

        &:after {
            display: none;
        }

        i {
            font-size: 16px;
            line-height: 29px;
            position: relative;
            right: auto;
            top: auto;
        }
    }

    // Since system console is not responsive we're overriding bootstrap styles for it
    .admin-sidebar {
        .navbar-nav {
            margin-top: 0;

            > li {
                float: left;
            }

            .dropdown-menu {
                background: $white;
                left: auto;
                position: absolute;
                right: 0;
            }
        }
    }

    #navbar {
        .navbar-default {
            .navbar-header {
                float: none;
                margin: 0 -15px;

                .dropdown__icon {
                    @include background-size(100% 100%);
                    display: inline-block;
                    height: 16px;
                    width: 4px;
                }
            }

            .navbar-toggle {
                display: block;
            }

            .navbar-brand {
                white-space: nowrap;
            }

            .dropdown-menu {
                background: alpha-color($black, .9);
                height: 100%;
                left: 0;
                overflow: auto;
                padding: 1.4em 0 140px;
                position: fixed;
                top: 42px;
                width: 100%;

                .close {
                    font-family: 'Open Sans', sans-serif;
                    display: block;
                    position: fixed;
                    bottom: 25px;
                    height: 30px;
                    width: 30px;
                    margin-left: -15px;
                    left: 50%;
                    font-size: 23px;
                    line-height: 27px;
                    border-radius: 50%;
                    border: 1px solid $white;
                    text-align: center;
                    opacity: 1;
                    text-shadow: none;
                    color: white;
                    font-weight: 200;
                }

                > li {
                    > a {
                        border-bottom: 1px solid alpha-color($white, .3);
                        color: $white;
                        font-weight: 600;
                        line-height: 35px;
                        margin: 0 auto;
                        text-align: center;
                        width: 90%;

                        &:hover {
                            background: transparent;
                        }
                    }
                }
            }

            .status {
                margin: 0 5px 0 3px;
                top: 2px;
                width: 16px;

                svg {
                    max-height: 20px;
                    width: 16px;
                }
            }
        }
    }

    body {
        &.white {
            .inner-wrap {
                > .row.content {
                    margin-bottom: -185px;
                }
            }
        }
    }

    .footer,
    .footer-pane,
    .footer-push {
        height: 187px;
    }

    .footer-pane {
        .footer-link {
            line-height: 1.7;
            padding: 0;
            text-align: right;
            width: 100%;

            &.copyright {
                width: 100%;
            }
        }
    }

    .search__clear {
        display: block;
    }

    .search-bar__container {
        @include flex(0 0 44px);
        background: $primary-color;
        color: $white;
        padding: 0;

        &.focused {
            .sidebar__collapse {
                @include translateX(-45px);
            }

            .search__form {
                @include translateX(-45px);
                padding-left: 55px;
                padding-right: 24px;
            }

            .search__clear {
                @include translateX(0);
            }
        }

        .search__form {
            @include single-transition(all, .2s, linear);
            @include translateX(0);
            border: none;
            height: 45px;
            padding: 7px 20px 0 49px;
            position: relative;

            .icon--refresh {
                @include opacity(.6);
                color: $black;
                right: 33px;
                top: 15px;
            }

            .form-control {
                @include border-radius(3px);
                background: $white;
                border: none;
                color: $dark-gray;
                padding: 0 10px 0 31px;
            }
        }
    }

    .sidebar--menu {
        @include single-transition(transform, .35s, ease);
        @include translate3d(290px, 0, 0);
        border: none;
        display: block;
        width: 290px;

        &.move--left,
        &.webrtc--show {
            @include translate3d(0, 0, 0);
        }
    }

    .sidebar--left {
        @include single-transition(transform, .35s, ease);
        @include translate3d(-290px, 0, 0);
        border: none;
        width: 290px;

        &.sidebar--padded {
            padding-top: 0;
        }

        &.move--right {
            @include translate3d(0, 0, 0);
        }

        .nav-pills__container {
            height: 100%;
        }

        > div {
            padding-bottom: 70px;
        }

        .nav-pills__unread-indicator-bottom {
            bottom: 10px;
        }

        .badge {
            top: 13px;
        }

        .team__header {
            @include clearfix;
            pointer-events: none;

            .user__name {
                display: none;
            }

            .team__name {
                margin: 10px 0;
            }

            .sidebar-header-dropdown {
                display: none;
            }
        }

        .search__form {
            display: block;
        }

        .nav {
            li {
                &.dropdown.open {
                    padding-bottom: 25px;

                    ul {
                        clear: both;
                        background: #ffffff;
                        border-radius: 3px;
                        top: 5px;
                        position: relative;

                        li {
                            a {
                                line-height: 30px;
                            }
                        }
                    }
                }

                h4 {
                    margin: 16px 0 8px;
                }

                > a {
                    font-size: 15px;
                    margin: 0;
                    line-height: 2.5;

                    &:hover,
                    &:focus {
                        background: transparent;
                    }

                    &.has-close {
                        .btn-close {
                            width: 40px;
                            text-align: center;
                            right: 0;
                            display: block;
                            @include opacity(.5);
                        }
                    }
                }
            }
        }
    }

    .sidebar--right {
        @include translate3d(100%, 0, 0);
        right: 0;
        width: 100%;

        .post-create__container {
            form {
                padding: .5em 1em;
            }

            .msg-typing:empty {
                display: none;
            }

            .post-create-footer {
                padding: 1em 0;

                .control-label {
                    margin: .5em 0;
                    top: 0;
                }
            }
        }

        .sidebar__collapse,
        .sidebar__search-icon {
            display: block;
        }

        .sidebar--right__close {
            display: none;
        }

        .sidebar-right__body {
            height: calc(100% - 44px);
        }
    }

    .search-items-container {
        height: calc(100% - 44px);
    }

    .inner-wrap {
        @include single-transition(all, .35s, ease);

        .app__body & {
            &:before {
                //Some trickery in order for the z-index transition to happen immediately on move-in and delayed on move-out.
                background-color: transparent;
                content: '';
                height: 100%;
                left: -15px;
                position: absolute;
                top: 0;
                transition: background-color .35s ease, z-index 0s ease .35s;
                width: calc(100% + 30px);
                z-index: 0;
            }
        }

        &.move--right {
            @include translate3d(290px, 0, 0);

            &:before {
                @include single-transition(all, .35s, ease);

                background-color: rgba(0, 0, 0, .4);
                z-index: 9999;
            }
        }

        &.move--left-small {
            @include translate3d(-290px, 0, 0);

            &:before {
                @include single-transition(all, .35s, ease);
                background-color: rgba(0, 0, 0, .4);
                z-index: 9999;
            }
        }

        &.move--left,
        &.webrtc--show {
            margin: 0;
            @include translate3d(-100%, 0, 0);
        }
    }

    .integration-option {
        height: auto;
        margin-left: 0;
        width: 100%;
    }

    .app__content {
        margin: 0;
        padding-top: 45px;

        .channel__wrap & {
            padding-top: 45px;
        }

        #channel-header {
            display: none;
        }
    }

    .channel__wrap {
        .row {
            &.header {
                display: block;
            }
        }
    }

    .post-comments {
        padding: 9px 21px 10px 10px !important;
    }
}

@media screen and (max-width: 640px) {
    .app__body {
        .post {
            .open {
                > .dropdown-menu__content {
                    display: table;

                    > .dropdown-menu {
                        display: table-cell;
                    }
                }
            }

            .dropdown-menu__content {
                height: 100%;
                left: 0;
                position: fixed;
                top: 0;
                width: 100%;
                z-index: 9999;

                &:before {
                    background: alpha-color($black, .3);
                    content: '';
                    height: 100%;
                    left: 0;
                    position: fixed;
                    top: 0;
                    width: 100%;
                }
            }

            .dropdown-menu {
                &.bottom {
                    bottom: auto;
                    top: 0;
                }

                background: transparent;
                border: none;
                bottom: auto;
                box-shadow: none;
                float: none;
                height: 100%;
                left: 0;
                margin: 0;
                padding: 0 2em;
                position: relative;
                top: 0;
                vertical-align: middle;
                width: 100%;
                z-index: 9999;

                > li {
                    &:last-child {
                        a {
                            border: none;
                        }
                    }
                }

                a {
                    border-bottom: 1px solid;
                    line-height: 50px;
                    position: relative;
                    text-align: center;
                }
            }
        }

        .modal {
            overflow: hidden;
            padding: 0 !important;

            .modal-dialog {
                height: 100%;
                margin: 0;
                max-width: 100%;

                .modal-content {
                    height: 100%;
                }
            }

            .modal-footer {
                bottom: 0;
                position: fixed;
                width: 100%;
            }

            .about-modal {
                .about-modal__content {
                    display: block;
                }

                .about-modal__hash {
                    p {
                        word-break: break-all;

                        &:first-child {
                            float: none;
                        }
                    }
                }

                .about-modal__logo {
                    float: none;
                    padding: 0;
                    text-align: center;
                    width: 100%;

                    svg {
                        height: 100px;
                        width: 100px;
                    }
                }

                .about-modal__logo + div {
                    padding: 2em 0 0;
                }
            }
        }
    }

    .access-history__table {
        > div {
            display: block;
        }

        .access__report {
            margin: 0 0 15px 15px;
        }

        .access__date {
            div {
                margin-bottom: 15px;
            }
        }
    }

    .activity-log__table {
        > div {
            display: block;
        }

        .activity-log__report {
            width: 100%;
        }

        .activity-log__action {
            margin-top: 10px;
            text-align: left;
        }
    }
}

@media screen and (max-width: 480px) {
    .sidebar--right {
        .post {
            &.post--compact {
                .post__header {
                    height: auto;
                }
            }

            .post__header {
                .col__name {
                    .user-popover {
                        max-width: 100%;
                    }
                }
            }
        }
    }

    .backstage-header {
        h1 {
            float: none;
            margin-bottom: 15px;
        }

        .add-integrations-link {
            float: none;
        }
    }

    .backstage-list__item {
        display: block;

        .item-actions,
        .actions {
            margin-top: 15px;
            padding: 0;
        }
    }

    .app__body {
        .more-modal {
            .modal-body {
                padding-bottom: 5px;
            }

            .more-modal__list {
                max-height: calc(100vh - 260px);
            }

            &.more-direct-channels {
                .more-modal__list {
                    max-height: calc(100vh - 295px);
                }
            }
        }

        .modal {
            &.more-channel__modal {
<<<<<<< HEAD
                .modal-body {
                    padding-bottom: 35px;
                }
=======
                .more-modal__list {
                    max-height: calc(100vh - 250px);
                }

                .modal-body {
                    padding-bottom: 35px;
                }

>>>>>>> b55ec614
            }

            .settings-modal {
                &.display--content {
                    .modal-body {
                        max-height: 90%;
                    }
                }

                .modal-body {
                    max-height: 70%;
                    padding-bottom: 0;
                }

                .settings-table {
                    .security-links {
                        display: block;
                        margin-bottom: 10px;

                        &:last-child {
                            margin-bottom: 0;
                        }
                    }
                }
            }
        }
    }

    .tip-overlay.tip-overlay--sidebar {
        min-height: 350px;
    }

    .member-div {
        padding: 8px 0;

        .member-drop,
        .member-role {
            margin: 0 0 0 44px;
            padding: 5px 0;
            position: relative;
            right: 0;
            top: 0;
        }

        .open > .dropdown-menu {
            left: 0;
            right: auto;
        }
    }

    .sidebar--left {
        @include translate3d(-260px, 0, 0);
        width: 260px;
    }

    .inner-wrap {
        &.move--right {
            @include translate3d(260px, 0, 0);
        }
    }

    .integration__icon {
        display: none;
    }
}

@media screen and (max-height: 640px) {
    .signup-team__container {
        font-size: .9em;
        margin-bottom: 30px;

        .signup-team__name {
            font-size: 2em;
        }
    }
}

@media screen and (max-width: 320px) {
    .tutorial-steps__container {
        .tutorial__content {
            .tutorial__steps {
                padding: 0 20px;
                width: 100%;
                h1 {
                    font-size: 35px;
                    margin: -5px 0 20px;
                }
                h3 {
                    margin-bottom: 10px;
                }
                .tutorial__app-icons {
                    margin: 10px 0;
                }
                .tutorial__circles {
                    margin: 0 0 15px;
                    bottom: 60px;
                    position: absolute;
                }
                .tutorial__footer {
                    bottom: 30px;
                    position: absolute;
                }
            }
        }
    }

    .tip-overlay {
        &.tip-overlay--sidebar {
            min-height: 440px;
        }
    }
}

// on iOS, allow clicks within an input's label to actually propagate through to the input itself
// http://stackoverflow.com/a/34810294/6325807
label span {
    pointer-events: none;
}

@media screen and (-webkit-min-device-pixel-ratio:0) {
    select,
    textarea,
    input {
        font-size: 16px;
    }
}<|MERGE_RESOLUTION|>--- conflicted
+++ resolved
@@ -1330,20 +1330,13 @@
 
         .modal {
             &.more-channel__modal {
-<<<<<<< HEAD
+                .more-modal__list {
+                    max-height: calc(100vh - 250px);
+                }
+
                 .modal-body {
                     padding-bottom: 35px;
                 }
-=======
-                .more-modal__list {
-                    max-height: calc(100vh - 250px);
-                }
-
-                .modal-body {
-                    padding-bottom: 35px;
-                }
-
->>>>>>> b55ec614
             }
 
             .settings-modal {
